--- conflicted
+++ resolved
@@ -70,13 +70,9 @@
 - create_container: Create and start a new container with specified image, ports, volumes, environment
 - get_host_info: Get information about a specific host in the network
 - get_host_resources: Get current CPU, memory, and disk usage for the local host
-<<<<<<< HEAD
 - list_hosts: List all hosts in the Anvyl network with their status, IP addresses, and tags
-=======
-- list_hosts: List all hosts in the Anvyl network
 - execute_command: Run shell commands on the local host
 - duckduckgo_search: Search the web using DuckDuckGo (if available) - useful for finding current information, documentation, troubleshooting guides, and latest updates about technologies you're working with
->>>>>>> 35f1f7bd
 
 LIMITATIONS:
 - Container start functionality is not yet implemented via the API
